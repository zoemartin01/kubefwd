--- conflicted
+++ resolved
@@ -47,13 +47,8 @@
 			"  kubefwd svc -n the-project -f metadata.name=service-name\n" +
 			"  kubefwd svc -n default -l \"app in (ws, api)\"\n" +
 			"  kubefwd svc -n default -n the-project\n" +
-<<<<<<< HEAD
-			"  kubefwd svc -n the-project -p \"8080:80,3309:3306\"\n" +
-			"  kubefwd svc -n the-project -p \"8080:80\"\n",
-=======
 			"  kubefwd svc -n the-project -m 80:8080 -m 443:1443\n",
 
->>>>>>> 848a2481
 		Long: globalUsage,
 	}
 
