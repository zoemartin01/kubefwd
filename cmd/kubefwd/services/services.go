--- conflicted
+++ resolved
@@ -17,12 +17,10 @@
 
 import (
 	"fmt"
-	"github.com/bep/debounce"
 	"os"
 	"os/signal"
 	"sync"
 	"syscall"
-	"time"
 
 	"github.com/txn2/kubefwd/pkg/fwdcfg"
 	"github.com/txn2/kubefwd/pkg/fwdhost"
@@ -221,15 +219,6 @@
 		}
 	}
 
-<<<<<<< HEAD
-	// ipC is the class C for the local IP address
-	// increment this for each cluster
-	// ipD is the class D for the local IP address
-	// increment this for each service in each cluster
-	ipC := 27
-
-=======
->>>>>>> a21d2fb5
 	stopListenCh := make(chan struct{})
 
 	// Listen for shutdown signal from user
@@ -253,9 +242,6 @@
 
 	nsWatchesDone := &sync.WaitGroup{} // We'll wait on this to exit the program. Done() indicates that all namespace watches have shutdown cleanly.
 
-	// ShortName field only used if one namespace/context
-	useFullName := len(namespaces) > 1 || len(contexts) > 1
-
 	for i, ctx := range contexts {
 		// k8s REST config
 		restConfig, err := configGetter.GetRestConfig(cfgFilePath, ctx)
@@ -283,31 +269,8 @@
 			os.Exit(1)
 		}
 
-		ipD := 1
-
-		for _, namespace := range namespaces {
+		for ii, namespace := range namespaces {
 			nsWatchesDone.Add(1)
-<<<<<<< HEAD
-			go func(ctx string, namespace string, ipC int) {
-				nameSpaceOpts := NamespaceOpts{
-					ClientSet:         clientSet,
-					Context:           ctx,
-					Namespace:         namespace,
-					NamespaceIPLock:   &sync.Mutex{}, // For parallelization of ip handout, each namespace has its own a.b.c.* range
-					ListOptions:       listOptions,
-					Hostfile:          &fwdport.HostFileWithLock{Hosts: hostFile},
-					ClientConfig:      restConfig,
-					RESTClient:        restClient,
-					ShortName:         !useFullName,
-					IpC:               byte(ipC),
-					IpD:               &ipD,
-					Domain:            domain,
-					ManualStopChannel: stopListenCh,
-				}
-				nameSpaceOpts.watchServiceEvents(stopListenCh)
-				nsWatchesDone.Done()
-			}(ctx, namespace, ipC+i)
-=======
 
 			nameSpaceOpts := NamespaceOpts{
 				ClientSet: *clientSet,
@@ -331,7 +294,6 @@
 				nameSpaceOpts.watchServiceEvents(stopListenCh)
 				nsWatchesDone.Done()
 			}(nameSpaceOpts)
->>>>>>> a21d2fb5
 		}
 	}
 
@@ -346,20 +308,6 @@
 
 // NamespaceOpts
 type NamespaceOpts struct {
-<<<<<<< HEAD
-	ClientSet         *kubernetes.Clientset
-	Context           string
-	Namespace         string
-	NamespaceIPLock   *sync.Mutex
-	ListOptions       metav1.ListOptions
-	Hostfile          *fwdport.HostFileWithLock
-	ClientConfig      *restclient.Config
-	RESTClient        *restclient.RESTClient
-	ShortName         bool
-	IpC               byte
-	IpD               *int
-	Domain            string
-=======
 	NamespaceIPLock *sync.Mutex
 	ListOptions     metav1.ListOptions
 	HostFile        *fwdport.HostFileWithLock
@@ -389,7 +337,6 @@
 	// Domain is specified by the user and used in place of .local
 	Domain string
 
->>>>>>> a21d2fb5
 	ManualStopChannel chan struct{}
 }
 
@@ -427,11 +374,7 @@
 
 	// Start the informer, blocking call until we receive a stop signal
 	controller.Run(stopListenCh)
-<<<<<<< HEAD
-	log.Infof("Stopped watching Service events in namespace %s, context %s", opts.Namespace, opts.Context)
-=======
 	log.Infof("Stopped watching Service events in namespace %s in %s context", opts.Namespace, opts.Context)
->>>>>>> a21d2fb5
 }
 
 // AddServiceHandler is the event handler for when a new service comes in from k8s
@@ -451,25 +394,6 @@
 
 	// Define a service to forward
 	svcfwd := &fwdservice.ServiceFWD{
-<<<<<<< HEAD
-		ClientSet:        opts.ClientSet,
-		Context:          opts.Context,
-		Namespace:        opts.Namespace,
-		Hostfile:         opts.Hostfile,
-		ClientConfig:     opts.ClientConfig,
-		RESTClient:       opts.RESTClient,
-		ShortName:        opts.ShortName,
-		IpC:              opts.IpC,
-		IpD:              opts.IpD,
-		Domain:           opts.Domain,
-		PodLabelSelector: selector,
-		NamespaceIPLock:  opts.NamespaceIPLock,
-		Svc:              svc,
-		Headless:         svc.Spec.ClusterIP == "None",
-		SyncDebouncer:    debounce.New(5 * time.Second),
-		PortForwards:     make(map[string]*fwdport.PortForwardOpts),
-		DoneChannel:      make(chan struct{}),
-=======
 		ClientSet:            opts.ClientSet,
 		Context:              opts.Context,
 		Namespace:            opts.Namespace,
@@ -485,7 +409,6 @@
 		Headless:             svc.Spec.ClusterIP == "None",
 		PortForwards:         make(map[string]*fwdport.PortForwardOpts),
 		DoneChannel:          make(chan struct{}),
->>>>>>> a21d2fb5
 	}
 
 	// Add the service to the catalog of services being forwarded
