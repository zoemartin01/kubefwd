/*
Copyright 2018 Craig Johnston <cjimti@gmail.com>

Licensed under the Apache License, Version 2.0 (the "License");
you may not use this file except in compliance with the License.
You may obtain a copy of the License at

    http://www.apache.org/licenses/LICENSE-2.0

Unless required by applicable law or agreed to in writing, software
distributed under the License is distributed on an "AS IS" BASIS,
WITHOUT WARRANTIES OR CONDITIONS OF ANY KIND, either express or implied.
See the License for the specific language governing permissions and
limitations under the License.
*/
package services

import (
	"context"
	"fmt"
	"os"
	"os/signal"
	"strings"
	"sync"
	"syscall"
	"time"

	"github.com/bep/debounce"
	"github.com/txn2/kubefwd/pkg/fwdcfg"
	"github.com/txn2/kubefwd/pkg/fwdhost"
	"github.com/txn2/kubefwd/pkg/fwdport"
	"github.com/txn2/kubefwd/pkg/fwdservice"
	"github.com/txn2/kubefwd/pkg/fwdsvcregistry"
	"github.com/txn2/kubefwd/pkg/utils"
	"github.com/txn2/txeh"

	log "github.com/sirupsen/logrus"
	"github.com/spf13/cobra"
	authorizationv1 "k8s.io/api/authorization/v1"
	v1 "k8s.io/api/core/v1"
	metav1 "k8s.io/apimachinery/pkg/apis/meta/v1"
	"k8s.io/apimachinery/pkg/labels"
	"k8s.io/apimachinery/pkg/runtime"
	utilRuntime "k8s.io/apimachinery/pkg/util/runtime"
	"k8s.io/apimachinery/pkg/watch"
	"k8s.io/client-go/kubernetes"
	_ "k8s.io/client-go/plugin/pkg/client/auth"
	restclient "k8s.io/client-go/rest"
	"k8s.io/client-go/tools/cache"
)

// cmdline arguments
var namespaces []string
var contexts []string
var verbose bool
var domain string
<<<<<<< HEAD
var port string
=======
var mappings []string
>>>>>>> 848a2481

func init() {
	// override error output from k8s.io/apimachinery/pkg/util/runtime
	utilRuntime.ErrorHandlers[0] = func(err error) {
		// "broken pipe" see: https://github.com/kubernetes/kubernetes/issues/74551
		log.Errorf("Runtime: %s", err.Error())
	}

	Cmd.Flags().StringP("kubeconfig", "c", "", "absolute path to a kubectl config file")
	Cmd.Flags().StringSliceVarP(&contexts, "context", "x", []string{}, "specify a context to override the current context")
	Cmd.Flags().StringSliceVarP(&namespaces, "namespace", "n", []string{}, "Specify a namespace. Specify multiple namespaces by duplicating this argument.")
	Cmd.Flags().StringP("selector", "l", "", "Selector (label query) to filter on; supports '=', '==', and '!=' (e.g. -l key1=value1,key2=value2).")
	Cmd.Flags().StringP("field-selector", "f", "", "Field selector to filter on; supports '=', '==', and '!=' (e.g. -f metadata.name=service-name).")
	Cmd.Flags().BoolVarP(&verbose, "verbose", "v", false, "Verbose output.")
	Cmd.Flags().StringVarP(&domain, "domain", "d", "", "Append a pseudo domain name to generated host names.")
<<<<<<< HEAD
	// "The Issues https://github.com/txn2/kubefwd/issues/121"
	Cmd.Flags().StringVarP(&port, "port", "p", "", "Map the ports you need.(e.g. host port:container port -p 8080:80")
=======
	Cmd.Flags().StringSliceVarP(&mappings, "mapping", "m", []string{}, "Specify a port mapping. Specify multiple mapping by duplicating this argument.")
>>>>>>> 848a2481

}

var Cmd = &cobra.Command{
	Use:     "services",
	Aliases: []string{"svcs", "svc"},
	Short:   "Forward services",
	Long:    `Forward multiple Kubernetes services from one or more namespaces. Filter services with selector.`,
	Example: "  kubefwd svc -n the-project\n" +
		"  kubefwd svc -n the-project -l app=wx,component=api\n" +
		"  kubefwd svc -n default -l \"app in (ws, api)\"\n" +
		"  kubefwd svc -n default -n the-project\n" +
		"  kubefwd svc -n default -d internal.example.com\n" +
		"  kubefwd svc -n the-project -x prod-cluster\n" +
		"  kubefwd svc -n the-project -m 80:8080 -m 443:1443\n",
	Run: runCmd,
}

// checkConnection tests if you can connect to the cluster in your config,
// and if you have the necessary permissions to use kubefwd.
func checkConnection(clientSet *kubernetes.Clientset, namespaces []string) error {
	// Check simple connectivity: can you connect to the api server
	_, err := clientSet.Discovery().ServerVersion()
	if err != nil {
		return err
	}

	// Check RBAC permissions for each of the requested namespaces
	requiredPermissions := []authorizationv1.ResourceAttributes{
		{Verb: "list", Resource: "pods"}, {Verb: "get", Resource: "pods"}, {Verb: "watch", Resource: "pods"},
		{Verb: "get", Resource: "services"},
	}
	for _, namespace := range namespaces {
		for _, perm := range requiredPermissions {
			perm.Namespace = namespace
			var accessReview = &authorizationv1.SelfSubjectAccessReview{
				Spec: authorizationv1.SelfSubjectAccessReviewSpec{
					ResourceAttributes: &perm,
				},
			}
			accessReview, err = clientSet.AuthorizationV1().SelfSubjectAccessReviews().Create(context.TODO(), accessReview, metav1.CreateOptions{})
			if err != nil {
				return err
			}
			if !accessReview.Status.Allowed {
				return fmt.Errorf("missing RBAC permission: %v", perm)
			}
		}
	}

	return nil
}

func runCmd(cmd *cobra.Command, _ []string) {

	if verbose {
		log.SetLevel(log.DebugLevel)
	}

	hasRoot, err := utils.CheckRoot()

	if !hasRoot {
		log.Errorf(`
This program requires superuser privileges to run. These
privileges are required to add IP address aliases to your
loopback interface. Superuser privileges are also needed
to listen on low port numbers for these IP addresses.

Try:
 - sudo -E kubefwd services (Unix)
 - Running a shell with administrator rights (Windows)

`)
		if err != nil {
			log.Fatalf("Root check failure: %s", err.Error())
		}
		return
	}

	log.Println("Press [Ctrl-C] to stop forwarding.")
	log.Println("'cat /etc/hosts' to see all host entries.")

	hostFile, err := txeh.NewHostsDefault()
	if err != nil {
		log.Fatalf("HostFile error: %s", err.Error())
		os.Exit(1)
	}

	log.Printf("Loaded hosts file %s\n", hostFile.ReadFilePath)

	msg, err := fwdhost.BackupHostFile(hostFile)
	if err != nil {
		log.Fatalf("Error backing up hostfile: %s\n", err.Error())
		os.Exit(1)
	}

	log.Printf("HostFile management: %s", msg)

	if domain != "" {
		log.Printf("Adding custom domain %s to all forwarded entries\n", domain)
	}

	// if sudo -E is used and the KUBECONFIG environment variable is set
	// it's easy to merge with kubeconfig files in env automatic.
	// if KUBECONFIG is blank, ToRawKubeConfigLoader() will use the
	// default kubeconfig file in $HOME/.kube/config
	cfgFilePath := ""

	// if we set the option --kubeconfig, It will have a higher priority
	// than KUBECONFIG environment. so it will override the KubeConfig options.
	flagCfgFilePath := cmd.Flag("kubeconfig").Value.String()
	if flagCfgFilePath != "" {
		cfgFilePath = flagCfgFilePath
	}

	// create a ConfigGetter
	configGetter := fwdcfg.NewConfigGetter()
	// build the ClientConfig
	rawConfig, err := configGetter.GetClientConfig(cfgFilePath)
	if err != nil {
		log.Fatalf("Error in get rawConfig: %s\n", err.Error())
		os.Exit(1)
	}

	// labels selector to filter services
	// see: https://kubernetes.io/docs/concepts/overview/working-with-objects/labels/
	listOptions := metav1.ListOptions{}
	listOptions.LabelSelector = cmd.Flag("selector").Value.String()
	listOptions.FieldSelector = cmd.Flag("field-selector").Value.String()

	// if no namespaces were specified via the flags, check config from the k8s context
	// then explicitly set one to "default"
	if len(namespaces) < 1 {
		namespaces = []string{"default"}
		x := rawConfig.CurrentContext
		// use the first context if specified
		if len(contexts) > 0 {
			x = contexts[0]
		}

		for ctxName, ctxConfig := range rawConfig.Contexts {
			if ctxName == x {
				if ctxConfig.Namespace != "" {
					log.Printf("Using namespace %s from current context %s.", ctxConfig.Namespace, ctxName)
					namespaces = []string{ctxConfig.Namespace}
					break
				}
			}
		}
	}

	stopListenCh := make(chan struct{})

	// Listen for shutdown signal from user
	go func() {
		sigint := make(chan os.Signal, 1)
		signal.Notify(sigint, os.Interrupt, syscall.SIGTERM)
		defer func() {
			signal.Stop(sigint)
		}()
		<-sigint
		log.Infof("Received shutdown signal")
		close(stopListenCh)
	}()

	// if no context override
	if len(contexts) < 1 {
		contexts = append(contexts, rawConfig.CurrentContext)
	}

	fwdsvcregistry.Init(stopListenCh)

	nsWatchesDone := &sync.WaitGroup{} // We'll wait on this to exit the program. Done() indicates that all namespace watches have shutdown cleanly.

	for i, ctx := range contexts {
		// k8s REST config
		restConfig, err := configGetter.GetRestConfig(cfgFilePath, ctx)
		if err != nil {
			log.Fatalf("Error generating REST configuration: %s\n", err.Error())
		}

		// create the k8s clientSet
		clientSet, err := kubernetes.NewForConfig(restConfig)
		if err != nil {
			log.Fatalf("Error creating k8s clientSet: %s\n", err.Error())
		}

		// check connectivity
		err = checkConnection(clientSet, namespaces)
		if err != nil {
			log.Fatalf("Error connecting to k8s cluster: %s\n", err.Error())
		}
		log.Infof("Successfully connected context: %v", ctx)

		// create the k8s RESTclient
		restClient, err := configGetter.GetRESTClient()
		if err != nil {
			log.Fatalf("Error creating k8s RestClient: %s\n", err.Error())
			os.Exit(1)
		}

		for ii, namespace := range namespaces {
			nsWatchesDone.Add(1)

			nameSpaceOpts := NamespaceOpts{
				ClientSet: *clientSet,
				Context:   ctx,
				Namespace: namespace,

				// For parallelization of ip handout,
				// each cluster and namespace has its own ip range
				NamespaceIPLock:   &sync.Mutex{},
				ListOptions:       listOptions,
				HostFile:          &fwdport.HostFileWithLock{Hosts: hostFile},
				ClientConfig:      *restConfig,
				RESTClient:        *restClient,
				ClusterN:          i,
				NamespaceN:        ii,
				Domain:            domain,
				ManualStopChannel: stopListenCh,
				PortMapping:       mappings,
			}

			go func(npo NamespaceOpts) {
				nameSpaceOpts.watchServiceEvents(stopListenCh)
				nsWatchesDone.Done()
			}(nameSpaceOpts)
		}
	}

	nsWatchesDone.Wait()
	log.Debugf("All namespace watchers are done")

	// Shutdown all active services
	<-fwdsvcregistry.Done()

	log.Infof("Clean exit")
}

// NamespaceOpts
type NamespaceOpts struct {
	NamespaceIPLock *sync.Mutex
	ListOptions     metav1.ListOptions
	HostFile        *fwdport.HostFileWithLock

	ClientSet    kubernetes.Clientset
	ClientConfig restclient.Config
	RESTClient   restclient.RESTClient

	// Context is a unique key (string) in kubectl config representing
	// a user/cluster combination. Kubefwd uses context as the
	// cluster name when forwarding to more than one cluster.
	Context string

	// Namespace is the current Kubernetes Namespace to locate services
	// and the pods that back them for port-forwarding
	Namespace string

	// ClusterN is the ordinal index of the cluster (from configuration)
	// cluster 0 is considered local while > 0 is remote
	ClusterN int

	// NamespaceN is the ordinal index of the namespace from the
	// perspective of the user. Namespace 0 is considered local
	// while > 0 is an external namespace
	NamespaceN int

	// Domain is specified by the user and used in place of .local
	Domain string
	// meaning any source port maps to target port.
	PortMapping []string

	ManualStopChannel chan struct{}
}

// watchServiceEvents sets up event handlers to act on service-related events.
func (opts *NamespaceOpts) watchServiceEvents(stopListenCh <-chan struct{}) {
	// Apply filtering
	optionsModifier := func(options *metav1.ListOptions) {
		options.FieldSelector = opts.ListOptions.FieldSelector
		options.LabelSelector = opts.ListOptions.LabelSelector
	}

	// Construct the informer object which will query the api server,
	// and send events to our handler functions
	// https://engineering.bitnami.com/articles/kubewatch-an-example-of-kubernetes-custom-controller.html
	_, controller := cache.NewInformer(
		&cache.ListWatch{
			ListFunc: func(options metav1.ListOptions) (runtime.Object, error) {
				optionsModifier(&options)
				return opts.ClientSet.CoreV1().Services(opts.Namespace).List(context.TODO(), options)
			},
			WatchFunc: func(options metav1.ListOptions) (watch.Interface, error) {
				options.Watch = true
				optionsModifier(&options)
				return opts.ClientSet.CoreV1().Services(opts.Namespace).Watch(context.TODO(), options)
			},
		},
		&v1.Service{},
		0,
		cache.ResourceEventHandlerFuncs{
			AddFunc:    opts.AddServiceHandler,
			DeleteFunc: opts.DeleteServiceHandler,
			UpdateFunc: opts.UpdateServiceHandler,
		},
	)

	// Start the informer, blocking call until we receive a stop signal
	controller.Run(stopListenCh)
	log.Infof("Stopped watching Service events in namespace %s in %s context", opts.Namespace, opts.Context)
}

// AddServiceHandler is the event handler for when a new service comes in from k8s
// (the initial list of services will also be coming in using this event for each).
func (opts *NamespaceOpts) AddServiceHandler(obj interface{}) {
	svc, ok := obj.(*v1.Service)
	if !ok {
		return
	}

	// Check if service has a valid config to do forwarding
	selector := labels.Set(svc.Spec.Selector).AsSelector().String()
	if selector == "" {
		log.Warnf("WARNING: No Pod selector for service %s.%s, skipping\n", svc.Name, svc.Namespace)
		return
	}

	// Define a service to forward
	svcfwd := &fwdservice.ServiceFWD{
		ClientSet:            opts.ClientSet,
		Context:              opts.Context,
		Namespace:            opts.Namespace,
		Hostfile:             opts.HostFile,
		ClientConfig:         opts.ClientConfig,
		RESTClient:           opts.RESTClient,
		NamespaceN:           opts.NamespaceN,
		ClusterN:             opts.ClusterN,
		Domain:               opts.Domain,
		PodLabelSelector:     selector,
		NamespaceServiceLock: opts.NamespaceIPLock,
		Svc:                  svc,
		Headless:             svc.Spec.ClusterIP == "None",
		PortForwards:         make(map[string]*fwdport.PortForwardOpts),
		SyncDebouncer:        debounce.New(5 * time.Second),
		DoneChannel:          make(chan struct{}),
<<<<<<< HEAD
		PortMap:              opts.ParsePortMap(port),
=======
		PortMap:              opts.ParsePortMap(mappings),
>>>>>>> 848a2481
	}

	// Add the service to the catalog of services being forwarded
	fwdsvcregistry.Add(svcfwd)
}

// DeleteServiceHandler is the event handler for when a service gets deleted in k8s.
func (opts *NamespaceOpts) DeleteServiceHandler(obj interface{}) {
	svc, ok := obj.(*v1.Service)
	if !ok {
		return
	}

	// If we are currently forwarding this service, shut it down.
	fwdsvcregistry.RemoveByName(svc.Name + "." + svc.Namespace + "." + opts.Context)
}

// UpdateServiceHandler is the event handler to deal with service changes from k8s.
// It currently does not do anything.
func (opts *NamespaceOpts) UpdateServiceHandler(_ interface{}, new interface{}) {
	key, err := cache.MetaNamespaceKeyFunc(new)
	if err == nil {
		log.Printf("update service %s.", key)
	}
}

// parse string port to PortMap
<<<<<<< HEAD
func (opts *NamespaceOpts) ParsePortMap(port string) *[]fwdservice.PortMap {
	var portList []fwdservice.PortMap
	if port == "" {
		return nil
	}
	strArr := strings.Split(port, ",")
	for _, s := range strArr {
=======
func (opts *NamespaceOpts) ParsePortMap(mappings []string) *[]fwdservice.PortMap {
	var portList []fwdservice.PortMap
	if mappings == nil {
		return nil
	}
	for _, s := range mappings {
>>>>>>> 848a2481
		portInfo := strings.Split(s, ":")
		portList = append(portList, fwdservice.PortMap{SourcePort: portInfo[0], TargetPort: portInfo[1]})
	}
	return &portList
}<|MERGE_RESOLUTION|>--- conflicted
+++ resolved
@@ -54,11 +54,7 @@
 var contexts []string
 var verbose bool
 var domain string
-<<<<<<< HEAD
-var port string
-=======
 var mappings []string
->>>>>>> 848a2481
 
 func init() {
 	// override error output from k8s.io/apimachinery/pkg/util/runtime
@@ -74,12 +70,7 @@
 	Cmd.Flags().StringP("field-selector", "f", "", "Field selector to filter on; supports '=', '==', and '!=' (e.g. -f metadata.name=service-name).")
 	Cmd.Flags().BoolVarP(&verbose, "verbose", "v", false, "Verbose output.")
 	Cmd.Flags().StringVarP(&domain, "domain", "d", "", "Append a pseudo domain name to generated host names.")
-<<<<<<< HEAD
-	// "The Issues https://github.com/txn2/kubefwd/issues/121"
-	Cmd.Flags().StringVarP(&port, "port", "p", "", "Map the ports you need.(e.g. host port:container port -p 8080:80")
-=======
 	Cmd.Flags().StringSliceVarP(&mappings, "mapping", "m", []string{}, "Specify a port mapping. Specify multiple mapping by duplicating this argument.")
->>>>>>> 848a2481
 
 }
 
@@ -425,11 +416,7 @@
 		PortForwards:         make(map[string]*fwdport.PortForwardOpts),
 		SyncDebouncer:        debounce.New(5 * time.Second),
 		DoneChannel:          make(chan struct{}),
-<<<<<<< HEAD
-		PortMap:              opts.ParsePortMap(port),
-=======
 		PortMap:              opts.ParsePortMap(mappings),
->>>>>>> 848a2481
 	}
 
 	// Add the service to the catalog of services being forwarded
@@ -457,22 +444,12 @@
 }
 
 // parse string port to PortMap
-<<<<<<< HEAD
-func (opts *NamespaceOpts) ParsePortMap(port string) *[]fwdservice.PortMap {
-	var portList []fwdservice.PortMap
-	if port == "" {
-		return nil
-	}
-	strArr := strings.Split(port, ",")
-	for _, s := range strArr {
-=======
 func (opts *NamespaceOpts) ParsePortMap(mappings []string) *[]fwdservice.PortMap {
 	var portList []fwdservice.PortMap
 	if mappings == nil {
 		return nil
 	}
 	for _, s := range mappings {
->>>>>>> 848a2481
 		portInfo := strings.Split(s, ":")
 		portList = append(portList, fwdservice.PortMap{SourcePort: portInfo[0], TargetPort: portInfo[1]})
 	}
