package fwdservice

import (
	"fmt"
	"strconv"
	"sync"
	"time"
	"context"

	log "github.com/sirupsen/logrus"
	"github.com/txn2/kubefwd/pkg/fwdnet"
	"github.com/txn2/kubefwd/pkg/fwdport"
	"github.com/txn2/kubefwd/pkg/fwdpub"
	v1 "k8s.io/api/core/v1"
	"k8s.io/apimachinery/pkg/api/errors"
	metav1 "k8s.io/apimachinery/pkg/apis/meta/v1"
	"k8s.io/client-go/kubernetes"
	_ "k8s.io/client-go/plugin/pkg/client/auth"
	restclient "k8s.io/client-go/rest"
)

// ServiceFWD Single service to forward, with a reference to
// all the pods being forwarded for it
type ServiceFWD struct {
	ClientSet    kubernetes.Clientset
	ListOptions  metav1.ListOptions
	Hostfile     *fwdport.HostFileWithLock
	ClientConfig restclient.Config
	RESTClient   restclient.RESTClient

	// Context is a unique key (string) in kubectl config representing
	// a user/cluster combination. Kubefwd uses context as the
	// cluster name when forwarding to more than one cluster.
	Context string

	// Namespace is the current Kubernetes Namespace to locate services
	// and the pods that back them for port-forwarding
	Namespace string

	// ClusterN is the ordinal index of the cluster (from configuration)
	// cluster 0 is considered local while > 0 is remote
	ClusterN int

	// NamespaceN is the ordinal index of the namespace from the
	// perspective of the user. Namespace 0 is considered local
	// while > 0 is an external namespace
	NamespaceN int

	// FwdInc the forward increment for ip
	FwdInc *int

	// Domain is specified by the user and used in place of .local
	Domain string

	PodLabelSelector     string      // The label selector to query for matching pods.
	NamespaceServiceLock *sync.Mutex //
	Svc                  *v1.Service // Reference to the k8s service.

	// Headless service will forward all of the pods,
	// while normally only a single pod is forwarded.
	Headless bool

	LastSyncedAt time.Time  // When was the set of pods last synced
	PortMap      *[]PortMap // port map array.
<<<<<<< HEAD
=======

>>>>>>> 848a2481
	// Use debouncer for listing pods so we don't hammer the k8s when a bunch of changes happen at once
	SyncDebouncer func(f func())

	// A mapping of all the pods currently being forwarded.
	// key = podName
	PortForwards map[string]*fwdport.PortForwardOpts
	DoneChannel  chan struct{} // After shutdown is complete, this channel will be closed
}

/**
add port map
@url https://github.com/txn2/kubefwd/issues/121
*/
type PortMap struct {
	SourcePort string
	TargetPort string
}

// String representation of a ServiceFWD returns a unique name
// in the form SERVICE_NAME.NAMESPACE.CONTEXT
func (svcFwd *ServiceFWD) String() string {
	return svcFwd.Svc.Name + "." + svcFwd.Namespace + "." + svcFwd.Context
}

// GetPodsForService queries k8s and returns all pods backing this service
// which are eligible for port-forwarding; exclude some pods which are in final/failure state.
func (svcFwd *ServiceFWD) GetPodsForService() []v1.Pod {
	listOpts := metav1.ListOptions{LabelSelector: svcFwd.PodLabelSelector}

	pods, err := svcFwd.ClientSet.CoreV1().Pods(svcFwd.Svc.Namespace).List(context.TODO(), listOpts)

	if err != nil {
		if errors.IsNotFound(err) {
			log.Warnf("WARNING: No Pods found for service %s: %s\n", svcFwd, err.Error())
		} else {
			log.Warnf("WARNING: Error in List pods for %s: %s\n", svcFwd, err.Error())
		}
		return nil
	}

	podsEligible := make([]v1.Pod, 0, len(pods.Items))

	for _, pod := range pods.Items {
		if pod.Status.Phase == v1.PodPending || pod.Status.Phase == v1.PodRunning {
			podsEligible = append(podsEligible, pod)
		}
	}

	return podsEligible
}

// SyncPodForwards selects one or all pods behind a service, and invokes
// the forwarding setup for that or those pod(s). It will remove pods in-mem
// that are no longer returned by k8s, should these not be correctly deleted.
func (svcFwd *ServiceFWD) SyncPodForwards(force bool) {
	sync := func() {

		defer func() { svcFwd.LastSyncedAt = time.Now() }()

		k8sPods := svcFwd.GetPodsForService()

		// If no pods are found currently. Will try again next re-sync period.
		if len(k8sPods) == 0 {
			log.Warnf("WARNING: No Running Pods returned for service %s", svcFwd)
			return
		}

		// Check if the pods currently being forwarded still exist in k8s and if
		// they are not in a (pre-)running state, if not: remove them
		for _, podName := range svcFwd.ListServicePodNames() {
			keep := false
			for _, pod := range k8sPods {
				if podName == pod.Name && (pod.Status.Phase == v1.PodPending || pod.Status.Phase == v1.PodRunning) {
					keep = true
					break
				}
			}
			if !keep {
				svcFwd.RemoveServicePod(podName)
			}
		}

		// Set up port-forwarding for one or all of these pods normal service
		// port-forward the first pod as service name. headless service not only
		// forward first Pod as service name, but also port-forward all pods.
		if len(k8sPods) != 0 {

			// if this is a headless service forward the first pod from the
			// service name, then subsequent pods from their pod name
			if svcFwd.Headless {
				svcFwd.LoopPodsToForward([]v1.Pod{k8sPods[0]}, false)
				svcFwd.LoopPodsToForward(k8sPods, true)
				return
			}

			// Check if currently we are forwarding a pod which is good to keep using
			podNameToKeep := ""
			for _, podName := range svcFwd.ListServicePodNames() {
				if podNameToKeep != "" {
					break
				}
				for _, pod := range k8sPods {
					if podName == pod.Name && (pod.Status.Phase == v1.PodPending || pod.Status.Phase == v1.PodRunning) {
						podNameToKeep = pod.Name
						break
					}
				}
			}

			// Stop forwarding others, should there be. In case none of the currently
			// forwarded pods are good to keep, podNameToKeep will be the empty string,
			// and the comparison will mean we will remove all pods, which is the desired behaviour.
			for _, podName := range svcFwd.ListServicePodNames() {
				if podName != podNameToKeep {
					svcFwd.RemoveServicePod(podName)
				}
			}

			// If no good pod was being forwarded already, start one
			if podNameToKeep == "" {
				svcFwd.LoopPodsToForward([]v1.Pod{k8sPods[0]}, false)
			}
		}
	}
	// When a whole set of pods gets deleted at once, they all will trigger a SyncPodForwards() call.
	// This would hammer k8s with load needlessly.  We therefore use a debouncer to only update pods
	// if things have been stable for at least a few seconds.  However, if things never stabilize we
	// will still reload this information at least once every 5 minutes.
	if force || time.Since(svcFwd.LastSyncedAt) > 5*time.Minute {
		// Replace current debounced function with no-op
		svcFwd.SyncDebouncer(func() {})

		// Do the syncing work
		sync()
	} else {
		// Queue sync
		svcFwd.SyncDebouncer(sync)
	}
}

// LoopPodsToForward starts the port-forwarding for each
// pod in the given list
func (svcFwd *ServiceFWD) LoopPodsToForward(pods []v1.Pod, includePodNameInHost bool) {
	publisher := &fwdpub.Publisher{
		PublisherName: "Services",
		Output:        false,
	}

	// Ip address handout is a critical section for synchronization,
	// use a lock which synchronizes inside each namespace.
	svcFwd.NamespaceServiceLock.Lock()
	defer svcFwd.NamespaceServiceLock.Unlock()

	for _, pod := range pods {
		// If pod is already configured to be forwarded, skip it
		if _, found := svcFwd.PortForwards[pod.Name]; found {
			continue
		}

		podPort := ""

		serviceHostName := svcFwd.Svc.Name
		svcName := svcFwd.Svc.Name

		if includePodNameInHost {
			serviceHostName = pod.Name + "." + svcFwd.Svc.Name
			svcName = pod.Name + "." + svcFwd.Svc.Name
		}

		localIp, err := fwdnet.ReadyInterface(svcName, pod.Name, svcFwd.ClusterN, svcFwd.NamespaceN, podPort)
		if err != nil {
			log.Warnf("WARNING: error readying interface: %s\n", err)
		}

		// if this is not the first namespace on the
		// first cluster then append the namespace
		if svcFwd.NamespaceN > 0 {
			serviceHostName = serviceHostName + "." + pod.Namespace
		}

		// if this is not the first cluster append the full
		// host name
		if svcFwd.ClusterN > 0 {
			serviceHostName = serviceHostName + "." + svcFwd.Context
		}

		for _, port := range svcFwd.Svc.Spec.Ports {

			// Skip if pod port protocol is UDP - not supported in k8s port forwarding yet, see https://github.com/kubernetes/kubernetes/issues/47862
			if port.Protocol == v1.ProtocolUDP {
				log.Warnf("WARNING: Skipped Port-Forward for %s:%d to pod %s:%s - k8s port-forwarding doesn't support UDP protocol\n",
					serviceHostName,
					port.Port,
					pod.Name,
					port.TargetPort.String(),
				)
				continue
			}

			podPort = port.TargetPort.String()
			localPort := svcFwd.getPortMap(port.Port)
<<<<<<< HEAD
			v, err := strconv.ParseInt(localPort, 10, 32)
			if err != nil {
				log.Fatal(err)
			}
			port.Port = int32(v)
=======
			p, err := strconv.ParseInt(localPort, 10, 32)
			if err != nil {
				log.Fatal(err)
			}
			port.Port = int32(p)
>>>>>>> 848a2481
			if _, err := strconv.Atoi(podPort); err != nil {
				// search a pods containers for the named port
				if namedPodPort, ok := portSearch(podPort, pod.Spec.Containers); ok {
					podPort = namedPodPort
				}
			}

			log.Debugf("Resolving: %s to %s (%s)\n",
				serviceHostName,
				localIp.String(),
				svcName,
			)

			log.Printf("Port-Forward: %s %s:%d to pod %s:%s\n",
				localIp.String(),
				serviceHostName,
				port.Port,
				pod.Name,
				podPort,
			)

			pfo := &fwdport.PortForwardOpts{
				Out:        publisher,
				Config:     svcFwd.ClientConfig,
				ClientSet:  svcFwd.ClientSet,
				RESTClient: svcFwd.RESTClient,
				Context:    svcFwd.Context,
				Namespace:  pod.Namespace,
				Service:    svcName,
				ServiceFwd: svcFwd,
				PodName:    pod.Name,
				PodPort:    podPort,
				LocalIp:    localIp,
				LocalPort:  localPort,
				HostFile:   svcFwd.Hostfile,
				ClusterN:   svcFwd.ClusterN,
				NamespaceN: svcFwd.NamespaceN,
				Domain:     svcFwd.Domain,

				ManualStopChan: make(chan struct{}),
				DoneChan:       make(chan struct{}),
			}

			// Fire and forget. The stopping is done in the service.Shutdown() method.
			go func() {
				svcFwd.AddServicePod(pfo)
				if err := pfo.PortForward(); err != nil {
					select {
					case <-pfo.ManualStopChan: // if shutdown was given, we don't bother with the error.
					default:
						log.Errorf("PortForward error on %s: %s", pfo.PodName, err.Error())
					}
				} else {
					select {
					case <-pfo.ManualStopChan: // if shutdown was given, don't log a warning as it's an intented stopping.
					default:
						log.Warnf("Stopped forwarding pod %s for %s", pfo.PodName, svcFwd)
					}
				}
			}()

		}

	}
}

// AddServicePod
func (svcFwd *ServiceFWD) AddServicePod(pfo *fwdport.PortForwardOpts) {
	svcFwd.NamespaceServiceLock.Lock()
	ServicePod := pfo.Service + "." + pfo.PodName
	if _, found := svcFwd.PortForwards[ServicePod]; !found {
		svcFwd.PortForwards[ServicePod] = pfo
	}
	svcFwd.NamespaceServiceLock.Unlock()
}

// ListServicePodNames
func (svcFwd *ServiceFWD) ListServicePodNames() []string {
	svcFwd.NamespaceServiceLock.Lock()
	currentPodNames := make([]string, 0, len(svcFwd.PortForwards))
	for podName := range svcFwd.PortForwards {
		currentPodNames = append(currentPodNames, podName)
	}
	svcFwd.NamespaceServiceLock.Unlock()
	return currentPodNames
}

func (svcFwd *ServiceFWD) RemoveServicePod(servicePodName string) {
	if pod, found := svcFwd.PortForwards[servicePodName]; found {
		pod.Stop()
		<-pod.DoneChan
		svcFwd.NamespaceServiceLock.Lock()
		delete(svcFwd.PortForwards, servicePodName)
		svcFwd.NamespaceServiceLock.Unlock()
	}
}

func portSearch(portName string, containers []v1.Container) (string, bool) {
	for _, container := range containers {
		for _, cp := range container.Ports {
			if cp.Name == portName {
				return fmt.Sprint(cp.ContainerPort), true
			}
		}
	}

	return "", false
}

// port exist port map return
func (svcFwd *ServiceFWD) getPortMap(port int32) string {
	p := strconv.Itoa(int(port))
	if svcFwd.PortMap != nil {
		for _, portMapInfo := range *svcFwd.PortMap {
<<<<<<< HEAD
			if p == portMapInfo.TargetPort {
				//use map port
				return portMapInfo.SourcePort
=======
			if p == portMapInfo.SourcePort {
				//use map port
				return portMapInfo.TargetPort
>>>>>>> 848a2481
			}
		}
	}
	return p
}<|MERGE_RESOLUTION|>--- conflicted
+++ resolved
@@ -62,10 +62,7 @@
 
 	LastSyncedAt time.Time  // When was the set of pods last synced
 	PortMap      *[]PortMap // port map array.
-<<<<<<< HEAD
-=======
-
->>>>>>> 848a2481
+
 	// Use debouncer for listing pods so we don't hammer the k8s when a bunch of changes happen at once
 	SyncDebouncer func(f func())
 
@@ -267,19 +264,11 @@
 
 			podPort = port.TargetPort.String()
 			localPort := svcFwd.getPortMap(port.Port)
-<<<<<<< HEAD
-			v, err := strconv.ParseInt(localPort, 10, 32)
-			if err != nil {
-				log.Fatal(err)
-			}
-			port.Port = int32(v)
-=======
 			p, err := strconv.ParseInt(localPort, 10, 32)
 			if err != nil {
 				log.Fatal(err)
 			}
 			port.Port = int32(p)
->>>>>>> 848a2481
 			if _, err := strconv.Atoi(podPort); err != nil {
 				// search a pods containers for the named port
 				if namedPodPort, ok := portSearch(podPort, pod.Spec.Containers); ok {
@@ -394,15 +383,9 @@
 	p := strconv.Itoa(int(port))
 	if svcFwd.PortMap != nil {
 		for _, portMapInfo := range *svcFwd.PortMap {
-<<<<<<< HEAD
-			if p == portMapInfo.TargetPort {
-				//use map port
-				return portMapInfo.SourcePort
-=======
 			if p == portMapInfo.SourcePort {
 				//use map port
 				return portMapInfo.TargetPort
->>>>>>> 848a2481
 			}
 		}
 	}
